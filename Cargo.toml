--- conflicted
+++ resolved
@@ -30,10 +30,7 @@
 ark-relations = { git = "https://github.com/arkworks-rs/snark", default-features = false, optional = true }
 ark-r1cs-std = { git = "https://github.com/arkworks-rs/r1cs-std", default-features = false, optional = true }
 ark-nonnative-field = { git = "https://github.com/arkworks-rs/nonnative", default-features = false, optional = true }
-<<<<<<< HEAD
-=======
 hashbrown = { version = "0.9", optional = true }
->>>>>>> aa27673d
 
 bench-utils = { git = "https://github.com/arkworks-rs/utils", default-features = false  }
 tracing = { version = "0.1", default-features = false, features = [ "attributes" ] }
@@ -64,16 +61,9 @@
 debug = true
 
 [features]
-<<<<<<< HEAD
 default = ["std", "parallel"]
 std = [ "ark-ff/std", "ark-ec/std", "ark-nonnative-field/std", "ark-poly/std", "ark-std/std", "ark-relations/std", "ark-serialize/std" ]
-
-r1cs = [ "ark-relations", "ark-r1cs-std", "ark-nonnative-field" ]
-=======
-default = [ "std", "parallel" ]
-std = [ "ark-ff/std", "ark-ec/std", "ark-poly/std", "ark-std/std", "ark-serialize/std" ]
 r1cs = [ "ark-relations", "ark-r1cs-std", "ark-nonnative-field", "hashbrown" ]
->>>>>>> aa27673d
 print-trace = [ "bench-utils/print-trace" ]
 parallel = [ "std", "ark-ff/parallel", "ark-ec/parallel", "ark-poly/parallel", "ark-std/parallel", "rayon" ]
 density-optimized = [ "r1cs", "ark-nonnative-field/density-optimized" ]