use crate::{BTreeMap, BTreeSet, String, ToString, Vec};
use crate::{BatchLCProof, Error, Evaluations, QuerySet, UVPolynomial};
use crate::{LabeledCommitment, LabeledPolynomial, LinearCombination};
use crate::{PCCommitterKey, PCRandomness, PCUniversalParams, PolynomialCommitment};
use ark_ec::{msm::VariableBaseMSM, AffineCurve, ProjectiveCurve};
<<<<<<< HEAD
use ark_ff::{to_bytes, Field, One, PrimeField, ToConstraintField, UniformRand, Zero};
use ark_sponge::{absorb, Absorbable, CryptographicSponge, FieldElementSize};
use ark_std::{format, vec};
use core::marker::PhantomData;
use digest::Digest;
=======
use ark_ff::{to_bytes, Field, One, PrimeField, UniformRand, Zero};
use ark_std::{convert::TryInto, format, marker::PhantomData, vec};
>>>>>>> 492019c6
use rand_core::RngCore;

mod data_structures;
pub use data_structures::*;

#[cfg(feature = "parallel")]
use rayon::prelude::*;

/// R1CS constraints for succinct verification of PC_IPA.
#[cfg(feature = "r1cs")]
pub mod constraints;

/// A polynomial commitment scheme based on the hardness of the
/// discrete logarithm problem in prime-order groups.
/// The construction is described in detail in [[BCMS20]][pcdas].
///
/// Degree bound enforcement requires that (at least one of) the points at
/// which a committed polynomial is evaluated are from a distribution that is
/// random conditioned on the polynomial. This is because degree bound
/// enforcement relies on checking a polynomial identity at this point.
/// More formally, the points must be sampled from an admissible query sampler,
/// as detailed in [[CHMMVW20]][marlin].
///
/// [pcdas]: https://eprint.iacr.org/2020/499
/// [marlin]: https://eprint.iacr.org/2019/1047
pub struct InnerProductArgPC<G, D, P, CF, S>
where
    G: AffineCurve + Absorbable<CF>,
    D: Digest,
    P: UVPolynomial<G::ScalarField>,
    CF: PrimeField + Absorbable<CF>,
    S: CryptographicSponge<CF>,
{
    _projective: PhantomData<G>,
    _digest: PhantomData<D>,
    _poly: PhantomData<P>,
    _constraint_field: PhantomData<CF>,
    _sponge: PhantomData<S>,
}

pub(crate) fn cm_commit<G: AffineCurve>(
    comm_key: &[G],
    scalars: &[G::ScalarField],
    hiding_generator: Option<G>,
    randomizer: Option<G::ScalarField>,
) -> G::Projective {
    let comm_time = start_timer!(|| "cm_commit");
    let scalars = ark_std::cfg_iter!(scalars)
        .map(|s| s.into_repr())
        .collect::<Vec<_>>();

    let mut comm = VariableBaseMSM::multi_scalar_mul(&comm_key, &scalars);
    end_timer!(comm_time);

    if randomizer.is_some() {
        assert!(hiding_generator.is_some());
        comm += &hiding_generator.unwrap().mul(randomizer.unwrap());
    }

    comm
}

impl<G, D, P, CF, S> InnerProductArgPC<G, D, P, CF, S>
where
    G: AffineCurve + Absorbable<CF>,
    D: Digest,
    P: UVPolynomial<G::ScalarField>,
    CF: PrimeField + Absorbable<CF>,
    S: CryptographicSponge<CF>,
{
    /// `PROTOCOL_NAME` is used as a seed for the setup function.
    pub const PROTOCOL_NAME: &'static [u8] = b"PC-DL-2020";

    /// Create a Pedersen commitment to `scalars` using the commitment key `comm_key`.
    /// Optionally, randomize the commitment using `hiding_generator` and `randomizer`.
    #[inline]
    fn cm_commit(
        comm_key: &[G],
        scalars: &[G::ScalarField],
        hiding_generator: Option<G>,
        randomizer: Option<G::ScalarField>,
    ) -> G::Projective {
        cm_commit(comm_key, scalars, hiding_generator, randomizer)
    }

    fn even_commitment_step(
        comm_key: &[G],
        h_prime: G,
        (coeffs_l, coeffs_r): (&[G::ScalarField], &[G::ScalarField]),
        (z_l, z_r): (&[G::ScalarField], &[G::ScalarField]),
    ) -> (G, G) {
        let n = comm_key.len();
        let (key_l, key_r) = comm_key.split_at(n / 2);

        let l = Self::cm_commit(key_l, coeffs_r, None, None)
            + &h_prime.mul(Self::inner_product(coeffs_r, z_l));

        let r = Self::cm_commit(key_r, coeffs_l, None, None)
            + &h_prime.mul(Self::inner_product(coeffs_l, z_r));

        let lr = G::Projective::batch_normalization_into_affine(&[l, r]);
        (lr[0], lr[1])
    }

    fn even_folding_step(comm_key: &[G], round_challenge: G::ScalarField) -> Vec<G> {
        let n = comm_key.len();
        let (key_l, key_r) = comm_key.split_at(n / 2);
        if n == 2 {
            let temp = ark_std::cfg_iter!(key_l)
                .zip(key_r)
                .map(|(k_l, k_r)| k_r.mul(round_challenge).add_mixed(k_l))
                .collect::<Vec<_>>();
            G::Projective::batch_normalization_into_affine(&temp)
        } else {
            comm_key.to_vec()
        }
    }

    fn odd_commitment_step(
        comm_key: &[G],
        h_prime: G,
        round_challenge: G::ScalarField,
        (coeffs_l, coeffs_r): (&[G::ScalarField], &[G::ScalarField]),
        (z_l, z_r): (&[G::ScalarField], &[G::ScalarField]),
    ) -> (G, G) {
        let n = comm_key.len();
        let (key_l, key_r) = comm_key.split_at(n / 2);
        assert_eq!(key_l.len(), key_r.len());
        let (key_l_1, key_l_2) = key_l.split_at(n / 4);
        let (key_r_1, key_r_2) = key_r.split_at(n / 4);

        let l_bases = [key_l_1, key_r_1, &[h_prime]].concat();
        let r_bases = [key_l_2, key_r_2, &[h_prime]].concat();

        let coeffs_r_round_ch = ark_std::cfg_iter!(coeffs_r)
            .map(|c| round_challenge * c)
            .collect::<Vec<_>>();
        let coeffs_l_round_ch = ark_std::cfg_iter!(coeffs_l)
            .map(|c| round_challenge * c)
            .collect::<Vec<_>>();

        let l_coeffs = [
            coeffs_r,
            &coeffs_r_round_ch,
            &[Self::inner_product(coeffs_r, z_l)],
        ]
        .concat();
        let r_coeffs = [
            coeffs_l,
            &coeffs_l_round_ch,
            &[Self::inner_product(coeffs_l, z_r)],
        ]
        .concat();

        let l = Self::cm_commit(&l_bases, &l_coeffs, None, None);
        let r = Self::cm_commit(&r_bases, &r_coeffs, None, None);
        let lr = G::Projective::batch_normalization_into_affine(&[l, r]);
        (lr[0], lr[1])
    }

    fn odd_folding_step(
        comm_key: &[G],
        prev_round_challenge: G::ScalarField,
        round_challenge: G::ScalarField,
    ) -> Vec<G> {
        let n = comm_key.len();
        let (key_l, key_r) = comm_key.split_at(n / 2);
        let key_proj = if n == 2 {
            ark_std::cfg_iter!(key_l)
                .zip(key_r)
                .map(|(k_l, k_r)| k_r.mul(prev_round_challenge).add_mixed(k_l))
                .collect::<Vec<_>>()
        } else {
            let (key_l_1, key_l_2) = key_l.split_at(n / 4);
            let (key_r_1, key_r_2) = key_r.split_at(n / 4);

            ark_std::cfg_iter!(key_l_1)
                .zip(key_r_1)
                .zip(key_l_2)
                .zip(key_r_2)
                .map(|(((k_l_1, k_r_1), k_l_2), k_r_2)| {
                    k_l_2.mul(round_challenge).add_mixed(k_l_1)
                        + &k_r_1.mul(prev_round_challenge)
                        + &k_r_2.mul(prev_round_challenge * &round_challenge)
                })
                .collect::<Vec<_>>()
        };

        G::Projective::batch_normalization_into_affine(&key_proj)
    }

    #[inline]
    fn inner_product(l: &[G::ScalarField], r: &[G::ScalarField]) -> G::ScalarField {
        ark_std::cfg_iter!(l).zip(r).map(|(li, ri)| *li * ri).sum()
    }

    /// The succinct portion of `PC::check`. This algorithm runs in time
    /// O(log d), where d is the degree of the committed polynomials.
    pub fn succinct_check<'a>(
        vk: &VerifierKey<G>,
        commitments: impl IntoIterator<Item = &'a LabeledCommitment<Commitment<G>>>,
        point: G::ScalarField,
        values: impl IntoIterator<Item = G::ScalarField>,
        proof: &Proof<G>,
        opening_challenges: &dyn Fn(u64) -> G::ScalarField,
    ) -> Option<SuccinctCheckPolynomial<G::ScalarField>> {
        let check_time = start_timer!(|| "Succinct checking");

        let d = vk.supported_degree();

        // `log_d` is ceil(log2 (d + 1)), which is the number of steps to compute all of the challenges
        let log_d = ark_std::log2(d + 1) as usize;

        let mut combined_commitment_proj = G::Projective::zero();
        let mut combined_v = G::ScalarField::zero();

        for (i, (labeled_commitment, value)) in commitments.into_iter().zip(values).enumerate() {
            let cur_challenge = opening_challenges((2 * i) as u64);
            let commitment = labeled_commitment.commitment();
            combined_v += &(cur_challenge * &value);
            combined_commitment_proj += &commitment.comm.mul(cur_challenge);

            let degree_bound = labeled_commitment.degree_bound();
            assert_eq!(degree_bound.is_some(), commitment.shifted_comm.is_some());

            if let Some(degree_bound) = degree_bound {
                let cur_challenge = opening_challenges((2 * i + 1) as u64);
                let shift = point.pow([(vk.supported_degree() - degree_bound) as u64]);
                combined_v += &(cur_challenge * &value * &shift);
                combined_commitment_proj += &commitment.shifted_comm.unwrap().mul(cur_challenge);
            }
        }

        let mut combined_commitment = combined_commitment_proj.into_affine();

        assert_eq!(proof.hiding_comm.is_some(), proof.rand.is_some());
        if proof.hiding_comm.is_some() {
            let hiding_comm = proof.hiding_comm.unwrap();
            let rand = proof.rand.unwrap();

            let mut hiding_challenge_sponge = S::new();
            absorb!(
                &mut hiding_challenge_sponge,
                combined_commitment,
                hiding_comm,
                &to_bytes![point, combined_v].unwrap()
            );

            let hiding_challenge: G::ScalarField = hiding_challenge_sponge
                .squeeze_nonnative_field_elements_with_sizes(&[FieldElementSize::Truncated {
                    num_bits: 128,
                }])
                .pop()
                .unwrap();

            combined_commitment_proj += &(hiding_comm.mul(hiding_challenge) - &vk.s.mul(rand));
            combined_commitment = combined_commitment_proj.into_affine();
        }

        // Challenge for each round
        let mut round_challenges = Vec::with_capacity(log_d);
        let mut round_challenge_sponge = S::new();
        absorb!(
            &mut round_challenge_sponge,
            combined_commitment,
            &to_bytes![point, combined_v].unwrap()
        );

        let mut round_challenge: G::ScalarField = round_challenge_sponge
            .squeeze_nonnative_field_elements_with_sizes(&[FieldElementSize::Truncated {
                num_bits: 128,
            }])
            .pop()
            .unwrap();

        let h_prime = vk.h.mul(round_challenge);

        let mut round_commitment_proj = combined_commitment_proj + &h_prime.mul(combined_v.into());

        let l_iter = proof.l_vec.iter();
        let r_iter = proof.r_vec.iter();

        for (l, r) in l_iter.zip(r_iter) {
            let mut round_challenge_sponge = S::new();

            let mut round_challenge_bytes = to_bytes![round_challenge].unwrap();
            round_challenge_bytes.resize_with(16, || 0u8);
            round_challenge_sponge.absorb(&round_challenge_bytes);
            round_challenge_sponge.absorb(&l);
            round_challenge_sponge.absorb(&r);

            round_challenge = round_challenge_sponge
                .squeeze_nonnative_field_elements_with_sizes(&[FieldElementSize::Truncated {
                    num_bits: 128,
                }])
                .pop()
                .unwrap();

            round_challenges.push(round_challenge);
            round_commitment_proj +=
                &(l.mul(round_challenge.inverse().unwrap()) + &r.mul(round_challenge));
        }

        let check_poly = SuccinctCheckPolynomial::<G::ScalarField>(round_challenges);
        let v_prime = check_poly.evaluate(point) * &proof.c;
        let h_prime = h_prime.into_affine();

        let check_commitment_elem: G::Projective = Self::cm_commit(
            &[proof.final_comm_key.clone(), h_prime],
            &[proof.c.clone(), v_prime],
            None,
            None,
        );

        if !(round_commitment_proj - &check_commitment_elem).is_zero() {
            end_timer!(check_time);
            return None;
        }

        end_timer!(check_time);
        Some(check_poly)
    }

    fn check_degrees_and_bounds(
        supported_degree: usize,
        p: &LabeledPolynomial<G::ScalarField, P>,
    ) -> Result<(), Error> {
        if p.degree() > supported_degree {
            return Err(Error::TooManyCoefficients {
                num_coefficients: p.degree() + 1,
                num_powers: supported_degree + 1,
            });
        }

        if let Some(bound) = p.degree_bound() {
            if bound < p.degree() || bound > supported_degree {
                return Err(Error::IncorrectDegreeBound {
                    poly_degree: p.degree(),
                    degree_bound: bound,
                    supported_degree,
                    label: p.label().to_string(),
                });
            }
        }

        Ok(())
    }

    fn shift_polynomial(ck: &CommitterKey<G>, p: &P, degree_bound: usize) -> P {
        if p.is_zero() {
            P::zero()
        } else {
            let mut shifted_polynomial_coeffs =
                vec![G::ScalarField::zero(); ck.supported_degree() - degree_bound];
            shifted_polynomial_coeffs.extend_from_slice(&p.coeffs());
            P::from_coefficients_vec(shifted_polynomial_coeffs)
        }
    }

    #[allow(unused)]
    fn combine_shifted_rand(
        combined_rand: Option<G::ScalarField>,
        new_rand: Option<G::ScalarField>,
        coeff: G::ScalarField,
    ) -> Option<G::ScalarField> {
        if let Some(new_rand) = new_rand {
            let coeff_new_rand = new_rand * &coeff;
            return Some(combined_rand.map_or(coeff_new_rand, |r| r + &coeff_new_rand));
        };

        combined_rand
    }

    #[allow(unused)]
    fn combine_shifted_comm(
        combined_comm: Option<G::Projective>,
        new_comm: Option<G>,
        coeff: G::ScalarField,
    ) -> Option<G::Projective> {
        if let Some(new_comm) = new_comm {
            let coeff_new_comm = new_comm.mul(coeff);
            return Some(combined_comm.map_or(coeff_new_comm, |c| c + &coeff_new_comm));
        };

        combined_comm
    }

    #[allow(unused)]
    fn construct_labeled_commitments(
        lc_info: &[(String, Option<usize>)],
        elements: &[G::Projective],
    ) -> Vec<LabeledCommitment<Commitment<G>>> {
        let comms = G::Projective::batch_normalization_into_affine(elements);
        let mut commitments = Vec::new();

        let mut i = 0;
        for info in lc_info.into_iter() {
            let commitment;
            let label = info.0.clone();
            let degree_bound = info.1;

            if degree_bound.is_some() {
                commitment = Commitment {
                    comm: comms[i].clone(),
                    shifted_comm: Some(comms[i + 1].clone()),
                };

                i += 2;
            } else {
                commitment = Commitment {
                    comm: comms[i].clone(),
                    shifted_comm: None,
                };

                i += 1;
            }

            commitments.push(LabeledCommitment::new(label, commitment, degree_bound));
        }

        return commitments;
    }

    fn sample_generators(num_generators: usize) -> Vec<G> {
        let generators: Vec<_> = ark_std::cfg_into_iter!(0..num_generators)
            .map(|i| {
                let i = i as u64;
                let mut hash = D::digest(&to_bytes![&Self::PROTOCOL_NAME, i].unwrap());
                let mut g = G::from_random_bytes(&hash);
                let mut j = 0u64;
                while g.is_none() {
                    hash = D::digest(&to_bytes![&Self::PROTOCOL_NAME, i, j].unwrap());
                    g = G::from_random_bytes(&hash);
                    j += 1;
                }
                let generator = g.unwrap();
                generator.mul_by_cofactor_to_projective()
            })
            .collect();

        G::Projective::batch_normalization_into_affine(&generators)
    }
}

impl<G, D, P, CF, S> PolynomialCommitment<G::ScalarField, P> for InnerProductArgPC<G, D, P, CF, S>
where
    G: AffineCurve + Absorbable<CF>,
    D: Digest,
    P: UVPolynomial<G::ScalarField, Point = G::ScalarField>,
    CF: PrimeField + Absorbable<CF>,
    S: CryptographicSponge<CF>,
{
    type UniversalParams = UniversalParams<G>;
    type CommitterKey = CommitterKey<G>;
    type VerifierKey = VerifierKey<G>;
    type PreparedVerifierKey = PreparedVerifierKey<G>;
    type Commitment = Commitment<G>;
    type PreparedCommitment = PreparedCommitment<G>;
    type Randomness = Randomness<G>;
    type Proof = Proof<G>;
    type BatchProof = Vec<Self::Proof>;
    type Error = Error;

    fn setup<R: RngCore>(
        max_degree: usize,
        _: Option<usize>,
        _rng: &mut R,
    ) -> Result<Self::UniversalParams, Self::Error> {
        // Ensure that max_degree + 1 is a power of 2
        let mut max_num_coeffs = max_degree + 1;
        if !max_num_coeffs.is_power_of_two() {
            max_num_coeffs = max_num_coeffs.next_power_of_two();
        }

        let setup_time = start_timer!(|| format!("Sampling {} generators", max_num_coeffs + 2));
        let mut generators = Self::sample_generators(max_num_coeffs + 2);
        end_timer!(setup_time);

        let h = generators.pop().unwrap();
        let s = generators.pop().unwrap();

        let pp = UniversalParams {
            comm_key: generators,
            h,
            s,
        };

        Ok(pp)
    }

    fn trim(
        pp: &Self::UniversalParams,
        supported_degree: usize,
        _supported_hiding_bound: usize,
        _enforced_degree_bounds: Option<&[usize]>,
    ) -> Result<(Self::CommitterKey, Self::VerifierKey), Self::Error> {
        // Ensure that supported_degree + 1 is a power of two
        let mut supported_num_coeffs = supported_degree + 1;
        if !supported_num_coeffs.is_power_of_two() {
            supported_num_coeffs = supported_num_coeffs.next_power_of_two();
        }
        if supported_num_coeffs > (pp.max_degree() + 1) {
            return Err(Error::TrimmingDegreeTooLarge);
        }

        let trim_time =
            start_timer!(|| format!("Trimming to supported degree of {}", supported_degree));

        let ck = CommitterKey {
            comm_key: pp.comm_key[0..supported_num_coeffs].to_vec(),
            h: pp.h.clone(),
            s: pp.s.clone(),
            max_degree: pp.max_degree(),
        };

        let vk = ck.clone();

        end_timer!(trim_time);

        Ok((ck, vk))
    }

    /// Outputs a commitment to `polynomial`.
    fn commit<'a>(
        ck: &Self::CommitterKey,
        polynomials: impl IntoIterator<Item = &'a LabeledPolynomial<G::ScalarField, P>>,
        rng: Option<&mut dyn RngCore>,
    ) -> Result<
        (
            Vec<LabeledCommitment<Self::Commitment>>,
            Vec<Self::Randomness>,
        ),
        Self::Error,
    >
    where
        P: 'a,
    {
        let rng = &mut crate::optional_rng::OptionalRng(rng);
        let mut comms = Vec::new();
        let mut rands = Vec::new();

        let commit_time = start_timer!(|| "Committing to polynomials");
        for labeled_polynomial in polynomials {
            Self::check_degrees_and_bounds(ck.supported_degree(), labeled_polynomial)?;

            let polynomial: &P = labeled_polynomial.polynomial();
            let label = labeled_polynomial.label();
            let hiding_bound = labeled_polynomial.hiding_bound();
            let degree_bound = labeled_polynomial.degree_bound();

            let commit_time = start_timer!(|| format!(
                "Polynomial {} of degree {}, degree bound {:?}, and hiding bound {:?}",
                label,
                polynomial.degree(),
                degree_bound,
                hiding_bound,
            ));

            let randomness = if let Some(h) = hiding_bound {
                Randomness::rand(h, degree_bound.is_some(), None, rng)
            } else {
                Randomness::empty()
            };

            let main_commit_time = start_timer!(|| format!(
                "Unshifted commitment with key size {} and degree {}",
                polynomial.degree() + 1,
                polynomial.coeffs().len(),
            ));
            let comm = Self::cm_commit(
                &ck.comm_key[..(polynomial.degree() + 1)],
                polynomial.coeffs(),
                Some(ck.s),
                Some(randomness.rand),
            )
            .into();
            end_timer!(main_commit_time);

            let shifted_commit_time = start_timer!(|| "Shifted commitment");
            let shifted_comm = degree_bound.map(|d| {
                Self::cm_commit(
                    &ck.comm_key[(ck.supported_degree() - d)..],
                    &polynomial.coeffs(),
                    Some(ck.s),
                    randomness.shifted_rand,
                )
                .into()
            });
            end_timer!(shifted_commit_time);

            let commitment = Commitment { comm, shifted_comm };
            let labeled_comm = LabeledCommitment::new(label.to_string(), commitment, degree_bound);

            comms.push(labeled_comm);
            rands.push(randomness);

            end_timer!(commit_time);
        }

        end_timer!(commit_time);
        Ok((comms, rands))
    }

    fn open_individual_opening_challenges<'a>(
        ck: &Self::CommitterKey,
        labeled_polynomials: impl IntoIterator<Item = &'a LabeledPolynomial<G::ScalarField, P>>,
        commitments: impl IntoIterator<Item = &'a LabeledCommitment<Self::Commitment>>,
        point: &'a P::Point,
        opening_challenges: &dyn Fn(u64) -> G::ScalarField,
        rands: impl IntoIterator<Item = &'a Self::Randomness>,
        rng: Option<&mut dyn RngCore>,
    ) -> Result<Self::Proof, Self::Error>
    where
        Self::Commitment: 'a,
        Self::Randomness: 'a,
        P: 'a,
    {
        let mut combined_polynomial = P::zero();
        let mut combined_rand = G::ScalarField::zero();
        let mut combined_commitment_proj = G::Projective::zero();

        let mut has_hiding = false;

        let polys_iter = labeled_polynomials.into_iter();
        let rands_iter = rands.into_iter();
        let comms_iter = commitments.into_iter();

        let combine_time = start_timer!(|| "Combining polynomials, randomness, and commitments.");

        let mut opening_challenge_counter = 0;
        let mut cur_challenge = opening_challenges(opening_challenge_counter);
        opening_challenge_counter += 1;

        for (labeled_polynomial, (labeled_commitment, randomness)) in
            polys_iter.zip(comms_iter.zip(rands_iter))
        {
            let label = labeled_polynomial.label();
            assert_eq!(labeled_polynomial.label(), labeled_commitment.label());
            Self::check_degrees_and_bounds(ck.supported_degree(), labeled_polynomial)?;

            let polynomial = labeled_polynomial.polynomial();
            let degree_bound = labeled_polynomial.degree_bound();
            let hiding_bound = labeled_polynomial.hiding_bound();
            let commitment = labeled_commitment.commitment();

            combined_polynomial += (cur_challenge, polynomial);
            combined_commitment_proj += &commitment.comm.mul(cur_challenge);

            if hiding_bound.is_some() {
                has_hiding = true;
                combined_rand += &(cur_challenge * &randomness.rand);
            }

            cur_challenge = opening_challenges(opening_challenge_counter);
            opening_challenge_counter += 1;

            let has_degree_bound = degree_bound.is_some();

            assert_eq!(
                has_degree_bound,
                commitment.shifted_comm.is_some(),
                "shifted_comm mismatch for {}",
                label
            );

            assert_eq!(
                degree_bound,
                labeled_commitment.degree_bound(),
                "labeled_comm degree bound mismatch for {}",
                label
            );
            if let Some(degree_bound) = degree_bound {
                let shifted_polynomial = Self::shift_polynomial(ck, polynomial, degree_bound);
                combined_polynomial += (cur_challenge, &shifted_polynomial);
                combined_commitment_proj += &commitment.shifted_comm.unwrap().mul(cur_challenge);

                if hiding_bound.is_some() {
                    let shifted_rand = randomness.shifted_rand;
                    assert!(
                        shifted_rand.is_some(),
                        "shifted_rand.is_none() for {}",
                        label
                    );
                    combined_rand += &(cur_challenge * &shifted_rand.unwrap());
                }
            }

            cur_challenge = opening_challenges(opening_challenge_counter);
            opening_challenge_counter += 1;
        }

        end_timer!(combine_time);

        let combined_v = combined_polynomial.evaluate(point);

        // Pad the coefficients to the appropriate vector size
        let d = ck.supported_degree();

        // `log_d` is ceil(log2 (d + 1)), which is the number of steps to compute all of the challenges
        let log_d = ark_std::log2(d + 1) as usize;

        let mut combined_commitment;
        let mut hiding_commitment = None;

        if has_hiding {
            let mut rng = rng.expect("hiding commitments require randomness");
            let hiding_time = start_timer!(|| "Applying hiding.");
            let mut hiding_polynomial = P::rand(d, &mut rng);
            hiding_polynomial -= &P::from_coefficients_slice(&[hiding_polynomial.evaluate(point)]);

            let hiding_rand = G::ScalarField::rand(rng);
            let hiding_commitment_proj = Self::cm_commit(
                ck.comm_key.as_slice(),
                hiding_polynomial.coeffs(),
                Some(ck.s),
                Some(hiding_rand),
            );

            let mut batch = G::Projective::batch_normalization_into_affine(&[
                combined_commitment_proj,
                hiding_commitment_proj,
            ]);
            hiding_commitment = Some(batch.pop().unwrap());
            combined_commitment = batch.pop().unwrap();

            let mut sponge = S::new();
            absorb!(
                &mut sponge,
                combined_commitment,
                hiding_commitment.unwrap(),
                &to_bytes![point, &combined_v].unwrap()
            );

            let hiding_challenge: G::ScalarField = sponge
                .squeeze_nonnative_field_elements_with_sizes(&[FieldElementSize::Truncated {
                    num_bits: 128,
                }])
                .pop()
                .unwrap();
            combined_polynomial += (hiding_challenge, &hiding_polynomial);
            combined_rand += &(hiding_challenge * &hiding_rand);
<<<<<<< HEAD
            combined_commitment_proj += &(hiding_commitment_proj.mul(hiding_challenge.into())
                - &ck.s.mul(combined_rand.into()));
=======
            combined_commitment_proj +=
                &(hiding_commitment.unwrap().mul(hiding_challenge) - &ck.s.mul(combined_rand));
>>>>>>> 492019c6

            end_timer!(hiding_time);
        }

        let combined_rand = if has_hiding {
            Some(combined_rand)
        } else {
            None
        };

        let proof_time =
            start_timer!(|| format!("Generating proof for degree {} combined polynomial", d + 1));

        combined_commitment = combined_commitment_proj.into_affine();

        // ith challenge
        let mut sponge = S::new();
        absorb!(
            &mut sponge,
            &combined_commitment,
            &to_bytes![point, combined_v].unwrap()
        );

        let mut round_challenge: G::ScalarField = sponge
            .squeeze_nonnative_field_elements_with_sizes(&[
                ark_sponge::FieldElementSize::Truncated { num_bits: 128 },
            ])
            .pop()
            .unwrap();

        let h_prime = ck.h.mul(round_challenge).into_affine();

        // Pads the coefficients with zeroes to get the number of coeff to be d+1
        let mut coeffs = combined_polynomial.coeffs().to_vec();
        if coeffs.len() < d + 1 {
            for _ in coeffs.len()..(d + 1) {
                coeffs.push(G::ScalarField::zero());
            }
        }
        let mut coeffs = coeffs.as_mut_slice();

        // Powers of z
        let mut z: Vec<G::ScalarField> = Vec::with_capacity(d + 1);
        let mut cur_z: G::ScalarField = G::ScalarField::one();
        for _ in 0..(d + 1) {
            z.push(cur_z);
            cur_z *= point;
        }
        let mut z = z.as_mut_slice();
        let mut temp;

        // Key for MSM
        // We initialize this to capacity 0 initially because we want to use the key slice first
        let mut comm_key = &ck.comm_key;

        let mut l_vec = Vec::with_capacity(log_d);
        let mut r_vec = Vec::with_capacity(log_d);

        let mut n = d + 1;
        let mut i = 0;
        while n > 1 {
            let (coeffs_l, coeffs_r) = coeffs.split_at_mut(n / 2);
            let (z_l, z_r) = z.split_at_mut(n / 2);
            let (l, r) = if i % 2 == 0 {
                Self::even_commitment_step(comm_key, h_prime, (coeffs_l, coeffs_r), (z_l, z_r))
            } else {
                Self::odd_commitment_step(
                    comm_key,
                    h_prime,
                    round_challenge,
                    (coeffs_l, coeffs_r),
                    (z_l, z_r),
                )
            };

            l_vec.push(l);
            r_vec.push(r);

            let mut sponge = S::new();

            let mut round_challenge_bytes = ark_ff::to_bytes![round_challenge].unwrap();
            round_challenge_bytes.resize_with(16, || 0u8);
            sponge.absorb(&round_challenge_bytes);
            sponge.absorb(&l);
            sponge.absorb(&r);

            let prev_round_challenge = round_challenge;
            round_challenge = sponge
                .squeeze_nonnative_field_elements_with_sizes(&[FieldElementSize::Truncated {
                    num_bits: 128,
                }])
                .pop()
                .unwrap();

            let round_challenge_inv = round_challenge.inverse().unwrap();

            ark_std::cfg_iter_mut!(coeffs_l)
                .zip(coeffs_r)
                .for_each(|(c_l, c_r)| *c_l += &(round_challenge_inv * &*c_r));

            ark_std::cfg_iter_mut!(z_l)
                .zip(z_r)
                .for_each(|(z_l, z_r)| *z_l += &(round_challenge * &*z_r));

            coeffs = coeffs_l;
            z = z_l;

            temp = if i % 2 == 0 {
                Self::even_folding_step(comm_key, round_challenge)
            } else {
                Self::odd_folding_step(comm_key, prev_round_challenge, round_challenge)
            };
            comm_key = &temp;

            i += 1;
            n /= 2;
        }

        end_timer!(proof_time);

        Ok(Proof {
            l_vec,
            r_vec,
            final_comm_key: comm_key[0],
            c: coeffs[0],
            hiding_comm: hiding_commitment,
            rand: combined_rand,
        })
    }

    fn check_individual_opening_challenges<'a>(
        vk: &Self::VerifierKey,
        commitments: impl IntoIterator<Item = &'a LabeledCommitment<Self::Commitment>>,
        point: &'a P::Point,
        values: impl IntoIterator<Item = G::ScalarField>,
        proof: &Self::Proof,
        opening_challenges: &dyn Fn(u64) -> G::ScalarField,
        _rng: Option<&mut dyn RngCore>,
    ) -> Result<bool, Self::Error>
    where
        Self::Commitment: 'a,
    {
        let check_time = start_timer!(|| "Checking evaluations");
        let d = vk.supported_degree();

        // `log_d` is ceil(log2 (d + 1)), which is the number of steps to compute all of the challenges
        let log_d = ark_std::log2(d + 1) as usize;

        if proof.l_vec.len() != proof.r_vec.len() || proof.l_vec.len() != log_d {
            return Err(Error::IncorrectInputLength(
                format!(
                    "Expected proof vectors to be {:}. Instead, l_vec size is {:} and r_vec size is {:}",
                    log_d,
                    proof.l_vec.len(),
                    proof.r_vec.len()
                )
            ));
        }

        let check_poly =
            Self::succinct_check(vk, commitments, *point, values, proof, opening_challenges);

        if check_poly.is_none() {
            return Ok(false);
        }

        let check_poly_coeffs = check_poly.unwrap().compute_coeffs();
        let final_key = Self::cm_commit(
            vk.comm_key.as_slice(),
            check_poly_coeffs.as_slice(),
            None,
            None,
        );
        if !(final_key - &proof.final_comm_key.into()).is_zero() {
            return Ok(false);
        }

        end_timer!(check_time);
        Ok(true)
    }

    fn batch_check_individual_opening_challenges<'a, R: RngCore>(
        vk: &Self::VerifierKey,
        commitments: impl IntoIterator<Item = &'a LabeledCommitment<Self::Commitment>>,
        query_set: &QuerySet<P::Point>,
        values: &Evaluations<G::ScalarField, P::Point>,
        proof: &Self::BatchProof,
        opening_challenges: &dyn Fn(u64) -> G::ScalarField,
        rng: &mut R,
    ) -> Result<bool, Self::Error>
    where
        Self::Commitment: 'a,
    {
        let commitments: BTreeMap<_, _> = commitments.into_iter().map(|c| (c.label(), c)).collect();
        let mut query_to_labels_map = BTreeMap::new();

        for (label, (point_label, point)) in query_set.iter() {
            let labels = query_to_labels_map
                .entry(point_label)
                .or_insert((point, BTreeSet::new()));
            labels.1.insert(label);
        }

        assert_eq!(proof.len(), query_to_labels_map.len());

        let mut randomizer = G::ScalarField::one();

        let mut combined_check_poly = P::zero();
        let mut combined_final_key = G::Projective::zero();

        for ((_point_label, (point, labels)), p) in query_to_labels_map.into_iter().zip(proof) {
            let lc_time =
                start_timer!(|| format!("Randomly combining {} commitments", labels.len()));
            let mut comms: Vec<&'_ LabeledCommitment<_>> = Vec::new();
            let mut vals = Vec::new();
            for label in labels.into_iter() {
                let commitment = commitments.get(label).ok_or(Error::MissingPolynomial {
                    label: label.to_string(),
                })?;

                let v_i = values
                    .get(&(label.clone(), *point))
                    .ok_or(Error::MissingEvaluation {
                        label: label.to_string(),
                    })?;

                comms.push(commitment);
                vals.push(*v_i);
            }

            let check_poly = Self::succinct_check(
                vk,
                comms.into_iter(),
                *point,
                vals.into_iter(),
                p,
                opening_challenges,
            );

            if check_poly.is_none() {
                return Ok(false);
            }

            let check_poly = P::from_coefficients_vec(check_poly.unwrap().compute_coeffs());
            combined_check_poly += (randomizer, &check_poly);
<<<<<<< HEAD
            combined_final_key += &p.final_comm_key.into_projective().mul(randomizer.into());
=======
            combined_final_key += &p.final_comm_key.mul(randomizer);
>>>>>>> 492019c6

            randomizer = u128::rand(rng).into();
            end_timer!(lc_time);
        }

        let proof_time = start_timer!(|| "Checking batched proof");
        let final_key = Self::cm_commit(
            vk.comm_key.as_slice(),
            combined_check_poly.coeffs(),
            None,
            None,
        );
        if !(final_key - &combined_final_key).is_zero() {
            return Ok(false);
        }

        end_timer!(proof_time);

        Ok(true)
    }

    /*
    fn open_combinations_individual_opening_challenges<'a>(
        ck: &Self::CommitterKey,
        lc_s: impl IntoIterator<Item = &'a LinearCombination<G::ScalarField>>,
        polynomials: impl IntoIterator<Item = &'a LabeledPolynomial<G::ScalarField, P>>,
        commitments: impl IntoIterator<Item = &'a LabeledCommitment<Self::Commitment>>,
        query_set: &QuerySet<P::Point>,
        opening_challenges: &dyn Fn(u64) -> G::ScalarField,
        rands: impl IntoIterator<Item = &'a Self::Randomness>,
        rng: Option<&mut dyn RngCore>,
    ) -> Result<BatchLCProof<G::ScalarField, P, Self>, Self::Error>
    where
        Self::Randomness: 'a,
        Self::Commitment: 'a,
        P: 'a,
    {
        let label_poly_map = polynomials
            .into_iter()
            .zip(rands)
            .zip(commitments)
            .map(|((p, r), c)| (p.label(), (p, r, c)))
            .collect::<BTreeMap<_, _>>();

        let mut lc_polynomials = Vec::new();
        let mut lc_randomness = Vec::new();
        let mut lc_commitments = Vec::new();
        let mut lc_info = Vec::new();

        for lc in lc_s {
            let lc_label = lc.label().clone();
            let mut poly = P::zero();
            let mut degree_bound = None;
            let mut hiding_bound = None;

            let mut combined_comm = G::Projective::zero();
            let mut combined_shifted_comm: Option<G::Projective> = None;

            let mut combined_rand = G::ScalarField::zero();
            let mut combined_shifted_rand: Option<G::ScalarField> = None;

            let num_polys = lc.len();
            for (coeff, label) in lc.iter().filter(|(_, l)| !l.is_one()) {
                let label: &String = label.try_into().expect("cannot be one!");
                let &(cur_poly, cur_rand, cur_comm) =
                    label_poly_map.get(label).ok_or(Error::MissingPolynomial {
                        label: label.to_string(),
                    })?;

                if num_polys == 1 && cur_poly.degree_bound().is_some() {
                    assert!(
                        coeff.is_one(),
                        "Coefficient must be one for degree-bounded equations"
                    );
                    degree_bound = cur_poly.degree_bound();
                } else if cur_poly.degree_bound().is_some() {
                    eprintln!("Degree bound when number of equations is non-zero");
                    return Err(Self::Error::EquationHasDegreeBounds(lc_label));
                }

                // Some(_) > None, always.
                hiding_bound = core::cmp::max(hiding_bound, cur_poly.hiding_bound());
                poly += (*coeff, cur_poly.polynomial());

                combined_rand += &(cur_rand.rand * coeff);
                combined_shifted_rand = Self::combine_shifted_rand(
                    combined_shifted_rand,
                    cur_rand.shifted_rand,
                    *coeff,
                );

                let commitment = cur_comm.commitment();
                combined_comm += &commitment.comm.mul(*coeff);
                combined_shifted_comm = Self::combine_shifted_comm(
                    combined_shifted_comm,
                    commitment.shifted_comm,
                    *coeff,
                );
            }

            let lc_poly =
                LabeledPolynomial::new(lc_label.clone(), poly, degree_bound, hiding_bound);
            lc_polynomials.push(lc_poly);
            lc_randomness.push(Randomness {
                rand: combined_rand,
                shifted_rand: combined_shifted_rand,
            });

            lc_commitments.push(combined_comm);
            if let Some(combined_shifted_comm) = combined_shifted_comm {
                lc_commitments.push(combined_shifted_comm);
            }

            lc_info.push((lc_label, degree_bound));
        }

        let lc_commitments = Self::construct_labeled_commitments(&lc_info, &lc_commitments);

        let proof = Self::batch_open_individual_opening_challenges(
            ck,
            lc_polynomials.iter(),
            lc_commitments.iter(),
            &query_set,
            opening_challenges,
            lc_randomness.iter(),
            rng,
        )?;
        Ok(BatchLCProof { proof, evals: None })
    }

    /// Checks that `values` are the true evaluations at `query_set` of the polynomials
    /// committed in `labeled_commitments`.
    fn check_combinations_individual_opening_challenges<'a, R: RngCore>(
        vk: &Self::VerifierKey,
        lc_s: impl IntoIterator<Item = &'a LinearCombination<G::ScalarField>>,
        commitments: impl IntoIterator<Item = &'a LabeledCommitment<Self::Commitment>>,
        query_set: &QuerySet<G::ScalarField>,
        evaluations: &Evaluations<G::ScalarField, P::Point>,
        proof: &BatchLCProof<G::ScalarField, P, Self>,
        opening_challenges: &dyn Fn(u64) -> G::ScalarField,
        rng: &mut R,
    ) -> Result<bool, Self::Error>
    where
        Self::Commitment: 'a,
    {
        let BatchLCProof { proof, .. } = proof;
        let label_comm_map = commitments
            .into_iter()
            .map(|c| (c.label(), c))
            .collect::<BTreeMap<_, _>>();

        let mut lc_commitments = Vec::new();
        let mut lc_info = Vec::new();
        let mut evaluations = evaluations.clone();
        for lc in lc_s {
            let lc_label = lc.label().clone();
            let num_polys = lc.len();

            let mut degree_bound = None;
            let mut combined_comm = G::Projective::zero();
            let mut combined_shifted_comm: Option<G::Projective> = None;

            for (coeff, label) in lc.iter() {
                if label.is_one() {
                    for (&(ref label, _), ref mut eval) in evaluations.iter_mut() {
                        if label == &lc_label {
                            **eval -= coeff;
                        }
                    }
                } else {
                    let label: &String = label.try_into().unwrap();
                    let &cur_comm = label_comm_map.get(label).ok_or(Error::MissingPolynomial {
                        label: label.to_string(),
                    })?;

                    if num_polys == 1 && cur_comm.degree_bound().is_some() {
                        assert!(
                            coeff.is_one(),
                            "Coefficient must be one for degree-bounded equations"
                        );
                        degree_bound = cur_comm.degree_bound();
                    } else if cur_comm.degree_bound().is_some() {
                        return Err(Self::Error::EquationHasDegreeBounds(lc_label));
                    }

                    let commitment = cur_comm.commitment();
                    combined_comm += &commitment.comm.mul(*coeff);
                    combined_shifted_comm = Self::combine_shifted_comm(
                        combined_shifted_comm,
                        commitment.shifted_comm,
                        *coeff,
                    );
                }
            }

            lc_commitments.push(combined_comm);

            if let Some(combined_shifted_comm) = combined_shifted_comm {
                lc_commitments.push(combined_shifted_comm);
            }

            lc_info.push((lc_label, degree_bound));
        }

        let lc_commitments = Self::construct_labeled_commitments(&lc_info, &lc_commitments);

        Self::batch_check_individual_opening_challenges(
            vk,
            &lc_commitments,
            &query_set,
            &evaluations,
            proof,
            opening_challenges,
            rng,
        )
    }

     */
}

#[cfg(test)]
mod tests {
    #![allow(non_camel_case_types)]

    use super::InnerProductArgPC;
    use ark_ed_on_bls12_381::{EdwardsAffine, Fq, Fr};
    use ark_ff::PrimeField;
    use ark_poly::{univariate::DensePolynomial as DensePoly, UVPolynomial};
    use ark_sponge::poseidon::PoseidonSponge;
    use blake2::Blake2s;
    use sha2::Sha512;

    type UniPoly = DensePoly<Fr>;
    type PC<E, D, P, CF, S> = InnerProductArgPC<E, D, P, CF, S>;
    type PC_JJB2S = PC<EdwardsAffine, Blake2s, UniPoly, Fq, PoseidonSponge<Fq>>;

    fn rand_poly<F: PrimeField>(
        degree: usize,
        _: Option<usize>,
        rng: &mut rand::prelude::StdRng,
    ) -> DensePoly<F> {
        DensePoly::rand(degree, rng)
    }

    fn constant_poly<F: PrimeField>(
        _: usize,
        _: Option<usize>,
        rng: &mut rand::prelude::StdRng,
    ) -> DensePoly<F> {
        DensePoly::from_coefficients_slice(&[F::rand(rng)])
    }

    fn rand_point<F: PrimeField>(_: Option<usize>, rng: &mut rand::prelude::StdRng) -> F {
        F::rand(rng)
    }

    #[test]
    fn single_poly_test() {
        use crate::tests::*;
        single_poly_test::<_, _, PC_JJB2S>(None, rand_poly::<Fr>, rand_point::<Fr>)
            .expect("test failed for ed_on_bls12_381-blake2s");
    }

    #[test]
    fn constant_poly_test() {
        use crate::tests::*;
        single_poly_test::<_, _, PC_JJB2S>(None, constant_poly::<Fr>, rand_point::<Fr>)
            .expect("test failed for ed_on_bls12_381-blake2s");
    }

    #[test]
    fn quadratic_poly_degree_bound_multiple_queries_test() {
        use crate::tests::*;
        quadratic_poly_degree_bound_multiple_queries_test::<_, _, PC_JJB2S>(
            rand_poly::<Fr>,
            rand_point::<Fr>,
        )
        .expect("test failed for ed_on_bls12_381-blake2s");
    }

    #[test]
    fn linear_poly_degree_bound_test() {
        use crate::tests::*;
        linear_poly_degree_bound_test::<_, _, PC_JJB2S>(rand_poly::<Fr>, rand_point::<Fr>)
            .expect("test failed for ed_on_bls12_381-blake2s");
    }

    #[test]
    fn single_poly_degree_bound_test() {
        use crate::tests::*;
        single_poly_degree_bound_test::<_, _, PC_JJB2S>(rand_poly::<Fr>, rand_point::<Fr>)
            .expect("test failed for ed_on_bls12_381-blake2s");
    }

    #[test]
    fn single_poly_degree_bound_multiple_queries_test() {
        use crate::tests::*;
        single_poly_degree_bound_multiple_queries_test::<_, _, PC_JJB2S>(
            rand_poly::<Fr>,
            rand_point::<Fr>,
        )
        .expect("test failed for ed_on_bls12_381-blake2s");
    }

    #[test]
    fn two_polys_degree_bound_single_query_test() {
        use crate::tests::*;
        two_polys_degree_bound_single_query_test::<_, _, PC_JJB2S>(
            rand_poly::<Fr>,
            rand_point::<Fr>,
        )
        .expect("test failed for ed_on_bls12_381-blake2s");
    }

    #[test]
    fn full_end_to_end_test() {
        use crate::tests::*;
        full_end_to_end_test::<_, _, PC_JJB2S>(None, rand_poly::<Fr>, rand_point::<Fr>)
            .expect("test failed for ed_on_bls12_381-blake2s");
        println!("Finished ed_on_bls12_381-blake2s");
    }

    #[test]
    fn single_equation_test() {
        use crate::tests::*;
        single_equation_test::<_, _, PC_JJB2S>(None, rand_poly::<Fr>, rand_point::<Fr>)
            .expect("test failed for ed_on_bls12_381-blake2s");
        println!("Finished ed_on_bls12_381-blake2s");
    }

    #[test]
    fn two_equation_test() {
        use crate::tests::*;
        two_equation_test::<_, _, PC_JJB2S>(None, rand_poly::<Fr>, rand_point::<Fr>)
            .expect("test failed for ed_on_bls12_381-blake2s");
        println!("Finished ed_on_bls12_381-blake2s");
    }

    #[test]
    fn two_equation_degree_bound_test() {
        use crate::tests::*;
        two_equation_degree_bound_test::<_, _, PC_JJB2S>(rand_poly::<Fr>, rand_point::<Fr>)
            .expect("test failed for ed_on_bls12_381-blake2s");
        println!("Finished ed_on_bls12_381-blake2s");
    }

    #[test]
    fn full_end_to_end_equation_test() {
        use crate::tests::*;
        full_end_to_end_equation_test::<_, _, PC_JJB2S>(None, rand_poly::<Fr>, rand_point::<Fr>)
            .expect("test failed for ed_on_bls12_381-blake2s");
        println!("Finished ed_on_bls12_381-blake2s");
    }

    #[test]
    #[should_panic]
    fn bad_degree_bound_test() {
        use crate::tests::*;
        bad_degree_bound_test::<_, _, PC_JJB2S>(rand_poly::<Fr>, rand_point::<Fr>)
            .expect("test failed for ed_on_bls12_381-blake2s");
        println!("Finished ed_on_bls12_381-blake2s");
    }
}<|MERGE_RESOLUTION|>--- conflicted
+++ resolved
@@ -3,16 +3,11 @@
 use crate::{LabeledCommitment, LabeledPolynomial, LinearCombination};
 use crate::{PCCommitterKey, PCRandomness, PCUniversalParams, PolynomialCommitment};
 use ark_ec::{msm::VariableBaseMSM, AffineCurve, ProjectiveCurve};
-<<<<<<< HEAD
 use ark_ff::{to_bytes, Field, One, PrimeField, ToConstraintField, UniformRand, Zero};
 use ark_sponge::{absorb, Absorbable, CryptographicSponge, FieldElementSize};
 use ark_std::{format, vec};
 use core::marker::PhantomData;
 use digest::Digest;
-=======
-use ark_ff::{to_bytes, Field, One, PrimeField, UniformRand, Zero};
-use ark_std::{convert::TryInto, format, marker::PhantomData, vec};
->>>>>>> 492019c6
 use rand_core::RngCore;
 
 mod data_structures;
@@ -754,13 +749,8 @@
                 .unwrap();
             combined_polynomial += (hiding_challenge, &hiding_polynomial);
             combined_rand += &(hiding_challenge * &hiding_rand);
-<<<<<<< HEAD
-            combined_commitment_proj += &(hiding_commitment_proj.mul(hiding_challenge.into())
-                - &ck.s.mul(combined_rand.into()));
-=======
             combined_commitment_proj +=
                 &(hiding_commitment.unwrap().mul(hiding_challenge) - &ck.s.mul(combined_rand));
->>>>>>> 492019c6
 
             end_timer!(hiding_time);
         }
@@ -1006,11 +996,7 @@
 
             let check_poly = P::from_coefficients_vec(check_poly.unwrap().compute_coeffs());
             combined_check_poly += (randomizer, &check_poly);
-<<<<<<< HEAD
-            combined_final_key += &p.final_comm_key.into_projective().mul(randomizer.into());
-=======
             combined_final_key += &p.final_comm_key.mul(randomizer);
->>>>>>> 492019c6
 
             randomizer = u128::rand(rng).into();
             end_timer!(lc_time);
