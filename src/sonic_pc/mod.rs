--- conflicted
+++ resolved
@@ -79,11 +79,7 @@
         }
 
         if let Some(randomizer) = randomizer {
-<<<<<<< HEAD
-            witness = witness.mul(randomizer.into());
-=======
             witness = proof.w.mul(randomizer);
->>>>>>> 492019c6
             adjusted_witness = adjusted_witness.mul(randomizer.into());
         }
 
@@ -557,15 +553,7 @@
                 hiding_bound = core::cmp::max(hiding_bound, cur_poly.hiding_bound());
                 poly += (*coeff, cur_poly.polynomial());
                 randomness += (*coeff, cur_rand);
-<<<<<<< HEAD
-                comm += &curr_comm
-                    .commitment()
-                    .0
-                    .into_projective()
-                    .mul((*coeff).into());
-=======
                 comm += &curr_comm.commitment().0.mul(*coeff);
->>>>>>> 492019c6
             }
 
             let lc_poly =
