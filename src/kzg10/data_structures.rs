--- conflicted
+++ resolved
@@ -303,18 +303,10 @@
     E::G2Affine: ToConstraintField<<E::Fq as Field>::BasePrimeField>,
 {
     fn to_field_elements(&self) -> Option<Vec<<E::Fq as Field>::BasePrimeField>> {
-<<<<<<< HEAD
-        // TODO: gamma_g is omitted because our constraint system does not use. This is a little bit problematic
-        // The order should accommodate the one in the constraints.rs, which takes g, h, and beta_h.
-        let mut res = Vec::new();
-
-        res.extend_from_slice(&self.g.to_field_elements().unwrap());
-=======
         let mut res = Vec::new();
 
         res.extend_from_slice(&self.g.to_field_elements().unwrap());
         res.extend_from_slice(&self.gamma_g.to_field_elements().unwrap());
->>>>>>> 492019c6
         res.extend_from_slice(&self.h.to_field_elements().unwrap());
         res.extend_from_slice(&self.beta_h.to_field_elements().unwrap());
 
