<<<<<<< HEAD
use crate::{Rc, String, Vec};
use ark_ff::{Field, ToConstraintField};
pub use ark_poly::DensePolynomial as Polynomial;
use core::borrow::Borrow;
use core::ops::{AddAssign, MulAssign, SubAssign};
=======
use crate::{Polynomial, Rc, String, Vec};
use ark_ff::Field;
use ark_std::{
    borrow::Borrow,
    marker::PhantomData,
    ops::{AddAssign, MulAssign, SubAssign},
};
>>>>>>> 653f9887
use rand_core::RngCore;

/// Labels a `LabeledPolynomial` or a `LabeledCommitment`.
pub type PolynomialLabel = String;

/// Defines the minimal interface for public params for any polynomial
/// commitment scheme.
pub trait PCUniversalParams: Clone + core::fmt::Debug {
    /// Outputs the maximum degree supported by the committer key.
    fn max_degree(&self) -> usize;
}

/// Defines the minimal interface of committer keys for any polynomial
/// commitment scheme.
pub trait PCCommitterKey: Clone + core::fmt::Debug {
    /// Outputs the maximum degree supported by the universal parameters
    /// `Self` was derived from.
    fn max_degree(&self) -> usize;

    /// Outputs the maximum degree supported by the committer key.
    fn supported_degree(&self) -> usize;
}

/// Defines the minimal interface of verifier keys for any polynomial
/// commitment scheme.
pub trait PCVerifierKey: Clone + core::fmt::Debug {
    /// Outputs the maximum degree supported by the universal parameters
    /// `Self` was derived from.
    fn max_degree(&self) -> usize;

    /// Outputs the maximum degree supported by the verifier key.
    fn supported_degree(&self) -> usize;
}

/// Defines the minimal interface of prepared verifier keys for any polynomial
/// commitment scheme.
pub trait PCPreparedVerifierKey<UNPREPARED: PCVerifierKey> {
    /// prepare
    fn prepare(vk: &UNPREPARED) -> Self;
}

/// Defines the minimal interface of commitments for any polynomial
/// commitment scheme.
pub trait PCCommitment: Clone + ark_ff::ToBytes {
    /// Outputs a non-hiding commitment to the zero polynomial.
    fn empty() -> Self;

    /// Does this commitment have a degree bound?
    fn has_degree_bound(&self) -> bool;

    /// Size in bytes
    fn size_in_bytes(&self) -> usize;
}

/// Defines the minimal interface of prepared commitments for any polynomial
/// commitment scheme.
pub trait PCPreparedCommitment<UNPREPARED: PCCommitment>: Clone {
    /// prepare
    fn prepare(comm: &UNPREPARED) -> Self;
}

/// Defines the minimal interface of commitment randomness for any polynomial
/// commitment scheme.
pub trait PCRandomness: Clone {
    /// Outputs empty randomness that does not hide the commitment.
    fn empty() -> Self;

    /// Samples randomness for commitments;
    /// `num_queries` specifies the number of queries that the commitment will be opened at.
    /// `has_degree_bound` indicates that the corresponding commitment has an enforced
    /// `num_vars` specifies the number of variables for multivariate commitment.
    /// strict degree bound.
    fn rand<R: RngCore>(
        num_queries: usize,
        has_degree_bound: bool,
        num_vars: Option<usize>,
        rng: &mut R,
    ) -> Self;
}

/// Defines the minimal interface of evaluation proofs for any polynomial
/// commitment scheme.
pub trait PCProof: Clone + ark_ff::ToBytes {
    /// Size in bytes
    fn size_in_bytes(&self) -> usize;
}

/// A polynomial along with information about its degree bound (if any), and the
/// maximum number of queries that will be made to it. This latter number determines
/// the amount of protection that will be provided to a commitment for this polynomial.
#[derive(Debug, Clone)]
pub struct LabeledPolynomial<F: Field, P: Polynomial<F>> {
    label: PolynomialLabel,
    polynomial: Rc<P>,
    degree_bound: Option<usize>,
    hiding_bound: Option<usize>,
    _field: PhantomData<F>,
}

impl<'a, F: Field, P: Polynomial<F>> core::ops::Deref for LabeledPolynomial<F, P> {
    type Target = P;

    fn deref(&self) -> &Self::Target {
        &self.polynomial
    }
}

impl<'a, F: Field, P: Polynomial<F>> LabeledPolynomial<F, P> {
    /// Construct a new labeled polynomial.
    pub fn new(
        label: PolynomialLabel,
        polynomial: P,
        degree_bound: Option<usize>,
        hiding_bound: Option<usize>,
    ) -> Self {
        Self {
            label,
            polynomial: Rc::new(polynomial),
            degree_bound,
            hiding_bound,
            _field: PhantomData,
        }
    }

    /// Return the label for `self`.
    pub fn label(&self) -> &String {
        &self.label
    }

    /// Retrieve the polynomial from `self`
    pub fn polynomial(&self) -> &P {
        &self.polynomial
    }

    /// Evaluate the polynomial in `self`.
    pub fn evaluate(&self, point: &P::Point) -> F {
        self.polynomial.evaluate(point)
    }

    /// Retrieve the degree of the polynomial in `self`.
    pub fn degree(&self) -> usize {
        self.polynomial.degree()
    }

    /// Retrieve the degree bound in `self`.
    pub fn degree_bound(&self) -> Option<usize> {
        self.degree_bound
    }

    /// Retrieve whether the polynomial in `self` should be hidden.
    pub fn is_hiding(&self) -> bool {
        self.hiding_bound.is_some()
    }

    /// Retrieve the hiding bound for the polynomial in `self`.
    pub fn hiding_bound(&self) -> Option<usize> {
        self.hiding_bound
    }
}

/// A commitment along with information about its degree bound (if any).
#[derive(Clone)]
pub struct LabeledCommitment<C: PCCommitment> {
    label: PolynomialLabel,
    commitment: C,
    degree_bound: Option<usize>,
}

impl<C: PCCommitment> LabeledCommitment<C> {
    /// Instantiate a new polynomial_context.
    pub fn new(label: PolynomialLabel, commitment: C, degree_bound: Option<usize>) -> Self {
        Self {
            label,
            commitment,
            degree_bound,
        }
    }

    /// Return the label for `self`.
    pub fn label(&self) -> &String {
        &self.label
    }

    /// Retrieve the commitment from `self`.
    pub fn commitment(&self) -> &C {
        &self.commitment
    }

    /// Retrieve the degree bound in `self`.
    pub fn degree_bound(&self) -> Option<usize> {
        self.degree_bound
    }
}

impl<F: Field, C: PCCommitment + ToConstraintField<F>> ToConstraintField<F>
    for LabeledCommitment<C>
{
    fn to_field_elements(&self) -> Option<Vec<F>> {
        self.commitment.to_field_elements()
    }
}

impl<C: PCCommitment> ark_ff::ToBytes for LabeledCommitment<C> {
    #[inline]
    fn write<W: ark_std::io::Write>(&self, writer: W) -> ark_std::io::Result<()> {
        self.commitment.write(writer)
    }
}

/// A term in a linear combination.
#[derive(Hash, Ord, PartialOrd, Clone, Eq, PartialEq, Debug)]
pub enum LCTerm {
    /// The constant term representing `one`.
    One,
    /// Label for a polynomial.
    PolyLabel(String),
}

impl LCTerm {
    /// Returns `true` if `self == LCTerm::One`
    #[inline]
    pub fn is_one(&self) -> bool {
        matches!(self, LCTerm::One)
    }
}

impl From<PolynomialLabel> for LCTerm {
    fn from(other: PolynomialLabel) -> Self {
        Self::PolyLabel(other)
    }
}

impl<'a> From<&'a str> for LCTerm {
    fn from(other: &str) -> Self {
        Self::PolyLabel(other.into())
    }
}

impl core::convert::TryInto<PolynomialLabel> for LCTerm {
    type Error = ();
    fn try_into(self) -> Result<PolynomialLabel, ()> {
        match self {
            Self::One => Err(()),
            Self::PolyLabel(l) => Ok(l),
        }
    }
}

impl<'a> core::convert::TryInto<&'a PolynomialLabel> for &'a LCTerm {
    type Error = ();

    fn try_into(self) -> Result<&'a PolynomialLabel, ()> {
        match self {
            LCTerm::One => Err(()),
            LCTerm::PolyLabel(l) => Ok(l),
        }
    }
}

impl<B: Borrow<String>> PartialEq<B> for LCTerm {
    fn eq(&self, other: &B) -> bool {
        match self {
            Self::One => false,
            Self::PolyLabel(l) => l == other.borrow(),
        }
    }
}

/// A labeled linear combinations of polynomials.
#[derive(Clone, Debug)]
pub struct LinearCombination<F> {
    /// The label.
    pub label: String,
    /// The linear combination of `(coeff, poly_label)` pairs.
    pub terms: Vec<(F, LCTerm)>,
}

impl<F: Field> LinearCombination<F> {
    /// Construct an empty labeled linear combination.
    pub fn empty(label: impl Into<String>) -> Self {
        Self {
            label: label.into(),
            terms: Vec::new(),
        }
    }

    /// Construct a new labeled linear combination.
    /// with the terms specified in `term`.
    pub fn new(label: impl Into<String>, terms: Vec<(F, impl Into<LCTerm>)>) -> Self {
        let terms = terms.into_iter().map(|(c, t)| (c, t.into())).collect();
        Self {
            label: label.into(),
            terms,
        }
    }

    /// Returns the label of the linear combination.
    pub fn label(&self) -> &String {
        &self.label
    }

    /// Returns `true` if the linear combination has no terms.
    pub fn is_empty(&self) -> bool {
        self.terms.is_empty()
    }

    /// Add a term to the linear combination.
    pub fn push(&mut self, term: (F, LCTerm)) -> &mut Self {
        self.terms.push(term);
        self
    }
}

impl<'a, F: Field> AddAssign<(F, &'a LinearCombination<F>)> for LinearCombination<F> {
    #[allow(clippy::suspicious_op_assign_impl)]
    fn add_assign(&mut self, (coeff, other): (F, &'a LinearCombination<F>)) {
        self.terms
            .extend(other.terms.iter().map(|(c, t)| (coeff * c, t.clone())));
    }
}

impl<'a, F: Field> SubAssign<(F, &'a LinearCombination<F>)> for LinearCombination<F> {
    #[allow(clippy::suspicious_op_assign_impl)]
    fn sub_assign(&mut self, (coeff, other): (F, &'a LinearCombination<F>)) {
        self.terms
            .extend(other.terms.iter().map(|(c, t)| (-coeff * c, t.clone())));
    }
}

impl<'a, F: Field> AddAssign<&'a LinearCombination<F>> for LinearCombination<F> {
    fn add_assign(&mut self, other: &'a LinearCombination<F>) {
        self.terms.extend(other.terms.iter().cloned());
    }
}

impl<'a, F: Field> SubAssign<&'a LinearCombination<F>> for LinearCombination<F> {
    fn sub_assign(&mut self, other: &'a LinearCombination<F>) {
        self.terms
            .extend(other.terms.iter().map(|(c, t)| (-*c, t.clone())));
    }
}

impl<F: Field> AddAssign<F> for LinearCombination<F> {
    fn add_assign(&mut self, coeff: F) {
        self.terms.push((coeff, LCTerm::One));
    }
}

impl<F: Field> SubAssign<F> for LinearCombination<F> {
    fn sub_assign(&mut self, coeff: F) {
        self.terms.push((-coeff, LCTerm::One));
    }
}

impl<F: Field> MulAssign<F> for LinearCombination<F> {
    fn mul_assign(&mut self, coeff: F) {
        self.terms.iter_mut().for_each(|(c, _)| *c *= coeff);
    }
}

impl<F: Field> core::ops::Deref for LinearCombination<F> {
    type Target = [(F, LCTerm)];

    fn deref(&self) -> &Self::Target {
        &self.terms
    }
}<|MERGE_RESOLUTION|>--- conflicted
+++ resolved
@@ -1,18 +1,10 @@
-<<<<<<< HEAD
-use crate::{Rc, String, Vec};
+use crate::{Polynomial, Rc, String, Vec};
 use ark_ff::{Field, ToConstraintField};
-pub use ark_poly::DensePolynomial as Polynomial;
-use core::borrow::Borrow;
-use core::ops::{AddAssign, MulAssign, SubAssign};
-=======
-use crate::{Polynomial, Rc, String, Vec};
-use ark_ff::Field;
 use ark_std::{
     borrow::Borrow,
     marker::PhantomData,
     ops::{AddAssign, MulAssign, SubAssign},
 };
->>>>>>> 653f9887
 use rand_core::RngCore;
 
 /// Labels a `LabeledPolynomial` or a `LabeledCommitment`.
