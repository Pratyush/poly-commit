--- conflicted
+++ resolved
@@ -17,12 +17,7 @@
 
 use ark_ff::Field;
 pub use ark_poly::{Polynomial, UVPolynomial};
-<<<<<<< HEAD
-use ark_serialize::{CanonicalDeserialize, CanonicalSerialize};
-use rand_core::RngCore;
-=======
 use ark_std::rand::RngCore;
->>>>>>> 3b88b972
 
 use ark_std::{
     collections::{BTreeMap, BTreeSet},
@@ -114,6 +109,7 @@
 /// [zgkpp]: https://ieeexplore.ieee.org/document/8418645
 pub mod multilinear_pc;
 
+use ark_serialize::{CanonicalDeserialize, CanonicalSerialize};
 /// Multivariate polynomial commitment based on the construction in
 /// [[PST13]][pst] with batching and (optional) hiding property inspired
 /// by the univariate scheme in [[CHMMVW20, "Marlin"]][marlin]
@@ -701,7 +697,6 @@
     };
     use ark_std::test_rng;
 
-<<<<<<< HEAD
     pub(crate) struct TestInfo<F: Field, P: Polynomial<F>> {
         pub(crate) num_iters: usize,
         pub(crate) max_degree: Option<usize>,
@@ -712,21 +707,8 @@
         pub(crate) make_hiding: bool,
         pub(crate) max_num_queries: usize,
         pub(crate) num_equations: Option<usize>,
-        pub(crate) rand_poly: fn(usize, Option<usize>, &mut rand::prelude::StdRng) -> P,
-        pub(crate) rand_point: fn(Option<usize>, &mut rand::prelude::StdRng) -> P::Point,
-=======
-    struct TestInfo<F: Field, P: Polynomial<F>> {
-        num_iters: usize,
-        max_degree: Option<usize>,
-        supported_degree: Option<usize>,
-        num_vars: Option<usize>,
-        num_polynomials: usize,
-        enforce_degree_bounds: bool,
-        max_num_queries: usize,
-        num_equations: Option<usize>,
-        rand_poly: fn(usize, Option<usize>, &mut StdRng) -> P,
-        rand_point: fn(Option<usize>, &mut StdRng) -> P::Point,
->>>>>>> 3b88b972
+        pub(crate) rand_poly: fn(usize, Option<usize>, &mut StdRng) -> P,
+        pub(crate) rand_point: fn(Option<usize>, &mut StdRng) -> P::Point,
     }
 
     pub fn bad_degree_bound_test<F, P, PC>(
